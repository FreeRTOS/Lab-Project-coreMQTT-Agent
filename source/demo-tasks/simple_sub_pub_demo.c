/*
 * Lab-Project-coreMQTT-Agent 201215
 * Copyright (C) 2020 Amazon.com, Inc. or its affiliates.  All Rights Reserved.
 *
 * Permission is hereby granted, free of charge, to any person obtaining a copy of
 * this software and associated documentation files (the "Software"), to deal in
 * the Software without restriction, including without limitation the rights to
 * use, copy, modify, merge, publish, distribute, sublicense, and/or sell copies of
 * the Software, and to permit persons to whom the Software is furnished to do so,
 * subject to the following conditions:
 *
 * The above copyright notice and this permission notice shall be included in all
 * copies or substantial portions of the Software.
 *
 * THE SOFTWARE IS PROVIDED "AS IS", WITHOUT WARRANTY OF ANY KIND, EXPRESS OR
 * IMPLIED, INCLUDING BUT NOT LIMITED TO THE WARRANTIES OF MERCHANTABILITY, FITNESS
 * FOR A PARTICULAR PURPOSE AND NONINFRINGEMENT. IN NO EVENT SHALL THE AUTHORS OR
 * COPYRIGHT HOLDERS BE LIABLE FOR ANY CLAIM, DAMAGES OR OTHER LIABILITY, WHETHER
 * IN AN ACTION OF CONTRACT, TORT OR OTHERWISE, ARISING FROM, OUT OF OR IN
 * CONNECTION WITH THE SOFTWARE OR THE USE OR OTHER DEALINGS IN THE SOFTWARE.
 *
 * http://www.FreeRTOS.org
 * http://aws.amazon.com/freertos
 */

/*
 * This file demonstrates numerous tasks all of which use the MQTT agent API
 * to send unique MQTT payloads to unique topics over the same MQTT connection
 * to the same MQTT agent.  Some tasks use QoS0 and others QoS1.
 *
 * Each created task is a unique instance of the task implemented by
 * prvSimpleSubscribePublishTask().  prvSimpleSubscribePublishTask()
 * subscribes to a topic then periodically publishes a message to the same
 * topic to which it has subscribed.  The command context sent to
 * MQTTAgent_Publish() contains a unique number that is sent back to the task
 * as a task notification from the callback function that executes when the
 * PUBLISH operation is acknowledged (or just sent in the case of QoS 0).  The
 * task checks the number it receives from the callback equals the number it
 * previously set in the command context before printing out either a success
 * or failure message.
 */


/* Standard includes. */
#include <string.h>
#include <stdio.h>
#include <assert.h>

/* Kernel includes. */
#include "FreeRTOS.h"
#include "task.h"
#include "queue.h"

/* Demo Specific configs. */
#include "demo_config.h"

/* MQTT library includes. */
#include "core_mqtt.h"

/* MQTT agent include. */
#include "mqtt_agent.h"

/* Subscription manager header include. */
#include "subscription_manager.h"

/**
 * @brief This demo uses task notifications to signal tasks from MQTT callback
 * functions.  mqttexampleMS_TO_WAIT_FOR_NOTIFICATION defines the time, in ticks,
 * to wait for such a callback.
 */
#define mqttexampleMS_TO_WAIT_FOR_NOTIFICATION            ( 10000 )

/**
 * @brief Size of statically allocated buffers for holding topic names and
 * payloads.
 */
#define mqttexampleSTRING_BUFFER_LENGTH                   ( 100 )

/**
 * @brief Delay for the synchronous publisher task between publishes.
 */
#define mqttexampleDELAY_BETWEEN_PUBLISH_OPERATIONS_MS    ( 30U )

/**
 * @brief Number of publishes done by each task in this demo.
 */
#define mqttexamplePUBLISH_COUNT                          ( 0xffffffffUL )

/**
 * @brief The maximum amount of time in milliseconds to wait for the commands
 * to be posted to the MQTT agent should the MQTT agent's command queue be full.
 * Tasks wait in the Blocked state, so don't use any CPU time.
 */
#define mqttexampleMAX_COMMAND_SEND_BLOCK_TIME_MS         ( 500 )

/*-----------------------------------------------------------*/

/**
 * @brief Defines the structure to use as the command callback context in this
 * demo.
 */
struct CommandContext
{
    MQTTStatus_t xReturnStatus;
    TaskHandle_t xTaskToNotify;
    uint32_t ulNotificationValue;
    void * pArgs;
};

/*-----------------------------------------------------------*/

/**
 * @brief Passed into MQTTAgent_Subscribe() as the callback to execute when the
 * broker ACKs the SUBSCRIBE message.  Its implementation sends a notification
 * to the task that called MQTTAgent_Subscribe() to let the task know the
 * SUBSCRIBE operation completed.  It also sets the xReturnStatus of the
 * structure passed in as the command's context to the value of the
 * xReturnStatus parameter - which enables the task to check the status of the
 * operation.
 *
 * See https://freertos.org/mqtt/mqtt-agent-demo.html#example_mqtt_api_call
 *
 * @param[in] pxCommandContext Context of the initial command.
 * @param[in].xReturnStatus The result of the command.
 */
static void prvSubscribeCommandCallback( void * pxCommandContext,
                                         MQTTAgentReturnInfo_t * pxReturnInfo );

/**
 * @brief Passed into MQTTAgent_Publish() as the callback to execute when the
 * broker ACKs the PUBLISH message.  Its implementation sends a notification
 * to the task that called MQTTAgent_Publish() to let the task know the
 * PUBLISH operation completed.  It also sets the xReturnStatus of the
 * structure passed in as the command's context to the value of the
 * xReturnStatus parameter - which enables the task to check the status of the
 * operation.
 *
 * See https://freertos.org/mqtt/mqtt-agent-demo.html#example_mqtt_api_call
 *
 * @param[in] pxCommandContext Context of the initial command.
 * @param[in].xReturnStatus The result of the command.
 */
static void prvPublishCommandCallback( CommandContext_t * pxCommandContext,
                                       MQTTAgentReturnInfo_t * pxReturnInfo );

/**
 * @brief Called by the task to wait for a notification from a callback function
 * after the task first executes either MQTTAgent_Publish()* or
 * MQTTAgent_Subscribe().
 *
 * See https://freertos.org/mqtt/mqtt-agent-demo.html#example_mqtt_api_call
 *
 * @param[in] pxCommandContext Context of the initial command.
 * @param[out] pulNotifiedValue The task's notification value after it receives
 * a notification from the callback.
 *
 * @return pdTRUE if the task received a notification, otherwise pdFALSE.
 */
static BaseType_t prvWaitForCommandAcknowledgment( uint32_t * pulNotifiedValue );

/**
 * @brief Passed into MQTTAgent_Subscribe() as the callback to execute when
 * there is an incoming publish on the topic being subscribed to.  Its
 * implementation just logs information about the incoming publish including
 * the publish messages source topic and payload.
 *
 * See https://freertos.org/mqtt/mqtt-agent-demo.html#example_mqtt_api_call
 *
 * @param[in] pvIncomingPublishCallbackContext Context of the initial command.
 * @param[in] pxPublishInfo Deserialized publish.
 */
static void prvIncomingPublishCallback( void * pvIncomingPublishCallbackContext,
                                        MQTTPublishInfo_t * pxPublishInfo );

/**
 * @brief Subscribe to the topic the demo task will also publish to - that
 * results in all outgoing publishes being published back to the task
 * (effectively echoed back).
 *
 * @param[in] xQoS The quality of service (QoS) to use.  Can be zero or one
 * for all MQTT brokers.  Can also be QoS2 if supported by the broker.  AWS IoT
 * does not support QoS2.
 */
static bool prvSubscribeToTopic( MQTTQoS_t xQoS,
                                 char * pcTopicFilter );

/**
 * @brief The function that implements the task demonstrated by this file.
 */
static void prvSimpleSubscribePublishTask( void * pvParameters );

/*-----------------------------------------------------------*/

/**
 * @brief The MQTT agent manages the MQTT contexts.  This set the handle to the
 * context used by this demo.
 */
extern MQTTAgentContext_t xGlobalMqttAgentContext;

/*-----------------------------------------------------------*/

/**
 * @brief The buffer to hold the topic filter. The topic is generated at runtime
 * by adding the task names.
 *
 * @note The topic strings must persist until unsubscribed.
 */
#if democonfigNUM_SIMPLE_SUB_PUB_TASKS_TO_CREATE > 0
    static char topicBuf[ democonfigNUM_SIMPLE_SUB_PUB_TASKS_TO_CREATE ][ mqttexampleSTRING_BUFFER_LENGTH ];
#else
    static char topicBuf[ 1U ][ mqttexampleSTRING_BUFFER_LENGTH ];
#endif

/**
 * @brief Pass and fail counts for each created task.
 */
#if democonfigNUM_SIMPLE_SUB_PUB_TASKS_TO_CREATE > 0
<<<<<<< HEAD
    static volatile uint32_t ulQoS0FailCount[ democonfigNUM_SIMPLE_SUB_PUB_TASKS_TO_CREATE ] = { 0UL }, ulQoS1FailCount[ democonfigNUM_SIMPLE_SUB_PUB_TASKS_TO_CREATE ] = { 0UL };
    static volatile uint32_t ulQoS0PassCount[ democonfigNUM_SIMPLE_SUB_PUB_TASKS_TO_CREATE ] = { 0UL }, ulQoS1PassCount[ democonfigNUM_SIMPLE_SUB_PUB_TASKS_TO_CREATE ] = { 0UL };
=======
    static volatile uint32_t ulQoS0FailCount[ ( democonfigNUM_SIMPLE_SUB_PUB_TASKS_TO_CREATE + 1 ) / 2 ] = { 0UL }, ulQoS1FailCount[ ( democonfigNUM_SIMPLE_SUB_PUB_TASKS_TO_CREATE + 1 ) / 2 ] = { 0UL };
    static volatile uint32_t ulQoS0PassCount[ ( democonfigNUM_SIMPLE_SUB_PUB_TASKS_TO_CREATE + 1 ) / 2 ] = { 0UL }, ulQoS1PassCount[ ( democonfigNUM_SIMPLE_SUB_PUB_TASKS_TO_CREATE + 1 ) / 2 ] = { 0UL };
>>>>>>> fbc4d22a
#else
    static volatile uint32_t ulQoS0FailCount[ 1 ] = { 0UL }, ulQoS1FailCount[ 1 ] = { 0UL };
    static volatile uint32_t ulQoS0PassCount[ 1 ] = { 0UL }, ulQoS1PassCount[ 1 ] = { 0UL };
#endif

/*-----------------------------------------------------------*/

void vStartSimpleSubscribePublishTask( uint32_t ulNumberToCreate,
                                       configSTACK_DEPTH_TYPE uxStackSize,
                                       UBaseType_t uxPriority )
{
    char pcTaskNameBuf[ 15 ];
    uint32_t ulTaskNumber;

    /* Each instance of prvSimpleSubscribePublishTask() generates a unique name
     * and topic filter for itself from the number passed in as the task
     * parameter. */
    /* Create a few instances of vSimpleSubscribePublishTask(). */
    for( ulTaskNumber = 0; ulTaskNumber < ulNumberToCreate; ulTaskNumber++ )
    {
        memset( pcTaskNameBuf, 0x00, sizeof( pcTaskNameBuf ) );
        snprintf( pcTaskNameBuf, 10, "SubPub%d", ( int ) ulTaskNumber );
        xTaskCreate( prvSimpleSubscribePublishTask,
                     pcTaskNameBuf,
                     uxStackSize,
                     ( void * ) ulTaskNumber,
                     uxPriority,
                     NULL );
    }
}

/*-----------------------------------------------------------*/

static void prvPublishCommandCallback( CommandContext_t * pxCommandContext,
                                       MQTTAgentReturnInfo_t * pxReturnInfo )
{
    /* Store the result in the application defined context so the task that
     * initiated the publish can check the operation's status. */
    pxCommandContext->xReturnStatus = pxReturnInfo->returnCode;

    if( pxCommandContext->xTaskToNotify != NULL )
    {
        /* Send the context's ulNotificationValue as the notification value so
         * the receiving task can check the value it set in the context matches
         * the value it receives in the notification. */
        xTaskNotify( pxCommandContext->xTaskToNotify,
                     pxCommandContext->ulNotificationValue,
                     eSetValueWithOverwrite );
    }
}

/*-----------------------------------------------------------*/

static void prvSubscribeCommandCallback( void * pxCommandContext,
                                         MQTTAgentReturnInfo_t * pxReturnInfo )
{
    bool xSubscriptionAdded = false;
    CommandContext_t * pxApplicationDefinedContext = ( CommandContext_t * ) pxCommandContext;
    MQTTAgentSubscribeArgs_t * pxSubscribeArgs = ( MQTTAgentSubscribeArgs_t * ) pxApplicationDefinedContext->pArgs;

    /* Store the result in the application defined context so the task that
     * initiated the subscribe can check the operation's status.  Also send the
     * status as the notification value.  These things are just done for
     * demonstration purposes. */
    pxApplicationDefinedContext->xReturnStatus = pxReturnInfo->returnCode;

    /* Check if the subscribe operation is a success. Only one topic is
     * subscribed by this demo. */
    if( pxReturnInfo->returnCode == MQTTSuccess )
    {
        /* Add subscription so that incoming publishes are routed to the application
         * callback. */
        xSubscriptionAdded = addSubscription( ( SubscriptionElement_t * ) xGlobalMqttAgentContext.pIncomingCallbackContext,
                                              pxSubscribeArgs->pSubscribeInfo->pTopicFilter,
                                              pxSubscribeArgs->pSubscribeInfo->topicFilterLength,
                                              prvIncomingPublishCallback,
                                              NULL );

        if( xSubscriptionAdded == false )
        {
            LogError( ( "Failed to register an incoming publish callback for topic %.*s.",
                        pxSubscribeArgs->pSubscribeInfo->topicFilterLength,
                        pxSubscribeArgs->pSubscribeInfo->pTopicFilter ) );
        }
    }

    xTaskNotify( pxApplicationDefinedContext->xTaskToNotify,
                 ( uint32_t ) ( pxReturnInfo->returnCode ),
                 eSetValueWithOverwrite );
}

/*-----------------------------------------------------------*/

static BaseType_t prvWaitForCommandAcknowledgment( uint32_t * pulNotifiedValue )
{
    BaseType_t xReturn;

    /* Wait for this task to get notified, passing out the value it gets
     * notified with. */
    xReturn = xTaskNotifyWait( 0,
                               0,
                               pulNotifiedValue,
                               pdMS_TO_TICKS( mqttexampleMS_TO_WAIT_FOR_NOTIFICATION ) );
    return xReturn;
}

/*-----------------------------------------------------------*/

static void prvIncomingPublishCallback( void * pvIncomingPublishCallbackContext,
                                        MQTTPublishInfo_t * pxPublishInfo )
{
    static char cTerminatedString[ mqttexampleSTRING_BUFFER_LENGTH ];

    ( void ) pvIncomingPublishCallbackContext;

    /* Create a message that contains the incoming MQTT payload to the logger,
     * terminating the string first. */
    if( pxPublishInfo->payloadLength < mqttexampleSTRING_BUFFER_LENGTH )
    {
        memcpy( ( void * ) cTerminatedString, pxPublishInfo->pPayload, pxPublishInfo->payloadLength );
        cTerminatedString[ pxPublishInfo->payloadLength ] = 0x00;
    }
    else
    {
        memcpy( ( void * ) cTerminatedString, pxPublishInfo->pPayload, mqttexampleSTRING_BUFFER_LENGTH );
        cTerminatedString[ mqttexampleSTRING_BUFFER_LENGTH - 1 ] = 0x00;
    }

    LogInfo( ( "Received incoming publish message %s", cTerminatedString ) );
}

/*-----------------------------------------------------------*/

static bool prvSubscribeToTopic( MQTTQoS_t xQoS,
                                 char * pcTopicFilter )
{
    MQTTStatus_t xCommandAdded;
    BaseType_t xCommandAcknowledged = pdFALSE;
    uint32_t ulSubscribeMessageID;
    MQTTAgentSubscribeArgs_t xSubscribeArgs;
    MQTTSubscribeInfo_t xSubscribeInfo;
    static int32_t ulNextSubscribeMessageID = 0;
    CommandContext_t xApplicationDefinedContext = { 0UL };
    CommandInfo_t xCommandParams = { 0UL };

    /* Create a unique number of the subscribe that is about to be sent.  The number
     * is used as the command context and is sent back to this task as a notification
     * in the callback that executed upon receipt of the subscription acknowledgment.
     * That way this task can match an acknowledgment to a subscription. */
    xTaskNotifyStateClear( NULL );
    taskENTER_CRITICAL();
    {
        ulNextSubscribeMessageID++;
        ulSubscribeMessageID = ulNextSubscribeMessageID;
    }
    taskEXIT_CRITICAL();

    /* Complete the subscribe information.  The topic string must persist for
     * duration of subscription! */
    xSubscribeInfo.pTopicFilter = pcTopicFilter;
    xSubscribeInfo.topicFilterLength = ( uint16_t ) strlen( pcTopicFilter );
    xSubscribeInfo.qos = xQoS;
    xSubscribeArgs.pSubscribeInfo = &xSubscribeInfo;
    xSubscribeArgs.numSubscriptions = 1;

    /* Complete an application defined context associated with this subscribe message.
     * This gets updated in the callback function so the variable must persist until
     * the callback executes. */
    xApplicationDefinedContext.ulNotificationValue = ulNextSubscribeMessageID;
    xApplicationDefinedContext.xTaskToNotify = xTaskGetCurrentTaskHandle();
    xApplicationDefinedContext.pArgs = ( void * ) &xSubscribeArgs;

    xCommandParams.blockTimeMs = mqttexampleMAX_COMMAND_SEND_BLOCK_TIME_MS;
    xCommandParams.cmdCompleteCallback = prvSubscribeCommandCallback;
    xCommandParams.pCmdCompleteCallbackContext = ( void * ) &xApplicationDefinedContext;

    /* Loop in case the queue used to communicate with the MQTT agent is full and
     * attempts to post to it time out.  The queue will not become full if the
     * priority of the MQTT agent task is higher than the priority of the task
     * calling this function. */
    LogInfo( ( "Sending subscribe request to agent for topic filter: %s with id %d",
               pcTopicFilter,
               ( int ) ulSubscribeMessageID ) );

    do
    {
        /* TODO: prvIncomingPublish as publish callback. */
        xCommandAdded = MQTTAgent_Subscribe( &xGlobalMqttAgentContext,
                                             &xSubscribeArgs,
                                             &xCommandParams );
    } while( xCommandAdded != MQTTSuccess );

    /* Wait for acks to the subscribe message - this is optional but done here
     * so the code below can check the notification sent by the callback matches
     * the ulNextSubscribeMessageID value set in the context above. */
    xCommandAcknowledged = prvWaitForCommandAcknowledgment( NULL );

    /* Check both ways the status was passed back just for demonstration
     * purposes. */
    if( ( xCommandAcknowledged != pdTRUE ) ||
        ( xApplicationDefinedContext.xReturnStatus != MQTTSuccess ) )
    {
        LogInfo( ( "Error or timed out waiting for ack to subscribe message topic %s",
                   pcTopicFilter ) );
    }
    else
    {
        LogInfo( ( "Received subscribe ack for topic %s containing ID %d",
                   pcTopicFilter,
                   ( int ) xApplicationDefinedContext.ulNotificationValue ) );
    }

    return xCommandAcknowledged;
}
/*-----------------------------------------------------------*/

static void prvSimpleSubscribePublishTask( void * pvParameters )
{
    extern UBaseType_t uxRand( void );
    MQTTPublishInfo_t xPublishInfo = { 0UL };
    char payloadBuf[ mqttexampleSTRING_BUFFER_LENGTH ];
    char taskName[ mqttexampleSTRING_BUFFER_LENGTH ];
    CommandContext_t xCommandContext;
    uint32_t ulNotification = 0U, ulValueToNotify = 0UL;
    MQTTStatus_t xCommandAdded;
    uint32_t ulTaskNumber = ( uint32_t ) pvParameters;
    MQTTQoS_t xQoS;
    TickType_t xTicksToDelay;
    CommandInfo_t xCommandParams = { 0UL };
    char * pcTopicBuffer = topicBuf[ ulTaskNumber ];

    /* Have different tasks use different QoS.  0 and 1.  2 can also be used
     * if supported by the broker. */
    xQoS = ( MQTTQoS_t ) ( ulTaskNumber % 2UL );

    /* Create a unique name for this task from the task number that is passed into
     * the task using the task's parameter. */
    snprintf( taskName, mqttexampleSTRING_BUFFER_LENGTH, "Publisher%d", ( int ) ulTaskNumber );

    /* Create a topic name for this task to publish to. */
    snprintf( pcTopicBuffer, mqttexampleSTRING_BUFFER_LENGTH, "/filter/%s", taskName );

    /* Subscribe to the same topic to which this task will publish.  That will
     * result in each published message being published from the server back to
     * the target. */
    prvSubscribeToTopic( xQoS, pcTopicBuffer );

    /* Configure the publish operation. */
    memset( ( void * ) &xPublishInfo, 0x00, sizeof( xPublishInfo ) );
    xPublishInfo.qos = xQoS;
    xPublishInfo.pTopicName = pcTopicBuffer;
    xPublishInfo.topicNameLength = ( uint16_t ) strlen( pcTopicBuffer );
    xPublishInfo.pPayload = payloadBuf;

    /* Store the handler to this task in the command context so the callback
     * that executes when the command is acknowledged can send a notification
     * back to this task. */
    memset( ( void * ) &xCommandContext, 0x00, sizeof( xCommandContext ) );
    xCommandContext.xTaskToNotify = xTaskGetCurrentTaskHandle();

    xCommandParams.blockTimeMs = mqttexampleMAX_COMMAND_SEND_BLOCK_TIME_MS;
    xCommandParams.cmdCompleteCallback = prvPublishCommandCallback;
    xCommandParams.pCmdCompleteCallbackContext = &xCommandContext;

    /* For a finite number of publishes... */
    for( ulValueToNotify = 0UL; ulValueToNotify < mqttexamplePUBLISH_COUNT; ulValueToNotify++ )
    {
        /* Create a payload to send with the publish message.  This contains
         * the task name and an incrementing number. */
        snprintf( payloadBuf,
                  mqttexampleSTRING_BUFFER_LENGTH,
                  "%s publishing message %d",
                  taskName,
                  ( int ) ulValueToNotify );

        xPublishInfo.payloadLength = ( uint16_t ) strlen( payloadBuf );

        /* Also store the incrementing number in the command context so it can
         * be accessed by the callback that executes when the publish operation
         * is acknowledged. */
        xCommandContext.ulNotificationValue = ulValueToNotify;

        LogInfo( ( "Sending publish request to agent with message \"%s\" on topic \"%s\"",
                   payloadBuf,
                   pcTopicBuffer ) );

        /* To ensure ulNotification doesn't accidentally hold the expected value
         * as it is to be checked against the value sent from the callback.. */
        ulNotification = ~ulValueToNotify;

        xCommandAdded = MQTTAgent_Publish( &xGlobalMqttAgentContext,
                                           &xPublishInfo,
                                           &xCommandParams );
        configASSERT( xCommandAdded == MQTTSuccess );

        /* For QoS 1 and 2, wait for the publish acknowledgment.  For QoS0,
         * wait for the publish to be sent. */
        LogInfo( ( "Task %s waiting for publish %d to complete.",
                   taskName,
                   ulValueToNotify ) );
        prvWaitForCommandAcknowledgment( &ulNotification );

        /* The value received by the callback that executed when the publish was
         * acked came from the context passed into MQTTAgent_Publish() above, so
         * should match the value set in the context above. */
        if( ulNotification == ulValueToNotify )
        {
            if( xQoS == 0 )
            {
                ( ulQoS0PassCount[ ulTaskNumber ] )++;
                LogInfo( ( "Rx'ed QoS0 ack from Tx to %s (P%d:F%d).",
                           pcTopicBuffer,
                           ( int ) ulQoS0PassCount[ ulTaskNumber ],
                           ( int ) ulQoS0FailCount[ ulTaskNumber ] ) );
            }
            else
            {
                ( ulQoS1PassCount[ ulTaskNumber ] )++;
                LogInfo( ( "Rx'ed QoS1 ack from Tx to %s (P%d:F%d).",
                           pcTopicBuffer,
                           ( int ) ulQoS1PassCount[ ulTaskNumber ],
                           ( int ) ulQoS1FailCount[ ulTaskNumber ] ) );
            }

        }
        else
        {
            if( xQoS == 0 )
            {
                ( ulQoS0FailCount[ ulTaskNumber ] )++;
                LogError( ( "Timed out Rx'ing QoS0 ack from Tx to %s (P%d:F%d)",
                           pcTopicBuffer,
                           ( int ) ulQoS0PassCount[ ulTaskNumber ],
                           ( int ) ulQoS0FailCount[ ulTaskNumber ] ) );
            }
            else
            {
                ( ulQoS1FailCount[ ulTaskNumber ] )++;
                LogError( ( "Timed out Rx'ing QoS1 ack from Tx to %s (P%d:F%d)",
                           pcTopicBuffer,
                           ( int ) ulQoS1PassCount[ ulTaskNumber ],
                           ( int ) ulQoS1FailCount[ ulTaskNumber ] ) );
            }
        }

        /* Add a little randomness into the delay so the tasks don't remain
         * in lockstep. */
        xTicksToDelay = pdMS_TO_TICKS( mqttexampleDELAY_BETWEEN_PUBLISH_OPERATIONS_MS ) +
                        ( uxRand() % 0xff );
        vTaskDelay( xTicksToDelay );
    }

    /* Delete the task if it is complete. */
    LogInfo( ( "Task %s completed.", taskName ) );
    vTaskDelete( NULL );
}<|MERGE_RESOLUTION|>--- conflicted
+++ resolved
@@ -215,13 +215,8 @@
  * @brief Pass and fail counts for each created task.
  */
 #if democonfigNUM_SIMPLE_SUB_PUB_TASKS_TO_CREATE > 0
-<<<<<<< HEAD
-    static volatile uint32_t ulQoS0FailCount[ democonfigNUM_SIMPLE_SUB_PUB_TASKS_TO_CREATE ] = { 0UL }, ulQoS1FailCount[ democonfigNUM_SIMPLE_SUB_PUB_TASKS_TO_CREATE ] = { 0UL };
-    static volatile uint32_t ulQoS0PassCount[ democonfigNUM_SIMPLE_SUB_PUB_TASKS_TO_CREATE ] = { 0UL }, ulQoS1PassCount[ democonfigNUM_SIMPLE_SUB_PUB_TASKS_TO_CREATE ] = { 0UL };
-=======
     static volatile uint32_t ulQoS0FailCount[ ( democonfigNUM_SIMPLE_SUB_PUB_TASKS_TO_CREATE + 1 ) / 2 ] = { 0UL }, ulQoS1FailCount[ ( democonfigNUM_SIMPLE_SUB_PUB_TASKS_TO_CREATE + 1 ) / 2 ] = { 0UL };
     static volatile uint32_t ulQoS0PassCount[ ( democonfigNUM_SIMPLE_SUB_PUB_TASKS_TO_CREATE + 1 ) / 2 ] = { 0UL }, ulQoS1PassCount[ ( democonfigNUM_SIMPLE_SUB_PUB_TASKS_TO_CREATE + 1 ) / 2 ] = { 0UL };
->>>>>>> fbc4d22a
 #else
     static volatile uint32_t ulQoS0FailCount[ 1 ] = { 0UL }, ulQoS1FailCount[ 1 ] = { 0UL };
     static volatile uint32_t ulQoS0PassCount[ 1 ] = { 0UL }, ulQoS1PassCount[ 1 ] = { 0UL };
