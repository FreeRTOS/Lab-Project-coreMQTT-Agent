/*
 * FreeRTOS V202011.00
 * Copyright (C) 2020 Amazon.com, Inc. or its affiliates.  All Rights Reserved.
 *
 * Permission is hereby granted, free of charge, to any person obtaining a copy of
 * this software and associated documentation files (the "Software"), to deal in
 * the Software without restriction, including without limitation the rights to
 * use, copy, modify, merge, publish, distribute, sublicense, and/or sell copies of
 * the Software, and to permit persons to whom the Software is furnished to do so,
 * subject to the following conditions:
 *
 * The above copyright notice and this permission notice shall be included in all
 * copies or substantial portions of the Software.
 *
 * THE SOFTWARE IS PROVIDED "AS IS", WITHOUT WARRANTY OF ANY KIND, EXPRESS OR
 * IMPLIED, INCLUDING BUT NOT LIMITED TO THE WARRANTIES OF MERCHANTABILITY, FITNESS
 * FOR A PARTICULAR PURPOSE AND NONINFRINGEMENT. IN NO EVENT SHALL THE AUTHORS OR
 * COPYRIGHT HOLDERS BE LIABLE FOR ANY CLAIM, DAMAGES OR OTHER LIABILITY, WHETHER
 * IN AN ACTION OF CONTRACT, TORT OR OTHERWISE, ARISING FROM, OUT OF OR IN
 * CONNECTION WITH THE SOFTWARE OR THE USE OR OTHER DEALINGS IN THE SOFTWARE.
 *
 * https://www.FreeRTOS.org
 * https://aws.amazon.com/freertos
 *
 */

/**
 * @file mqtt_agent.c
 * @brief Implements an MQTT agent (or daemon task) to enable multithreaded access to
 * coreMQTT.
 *
 * @note Implements an MQTT agent (or daemon task) on top of the coreMQTT MQTT client
 * library.  The agent makes coreMQTT usage thread safe by being the only task (or
 * thread) in the system that is allowed to access the native coreMQTT API - and in
 * so doing, serializes all access to coreMQTT even when multiple tasks are using the
 * same MQTT connection.
 *
 * The agent provides an equivalent API for each coreMQTT API.  Whereas coreMQTT
 * APIs are prefixed "MQTT_", the agent APIs are prefixed "MQTTAgent_".  For example,
 * that agent's MQTTAgent_Publish() API is the thread safe equivalent to coreMQTT's
 * MQTT_Publish() API.
 *
 * See https://www.FreeRTOS.org/mqtt_agent for examples and usage information.
 */

/* Standard includes. */
#include <string.h>
#include <stdio.h>
#include <assert.h>

/* MQTT agent include. */
#include "freertos_mqtt_agent.h"
#include "agent_command_pool.h"

/*-----------------------------------------------------------*/

<<<<<<< HEAD
/**
 * @brief A type of command for interacting with the MQTT API.
 */
typedef enum CommandType
{
    NONE = 0,    /**< @brief No command received.  Must be zero (its memset() value). */
    PROCESSLOOP, /**< @brief Call MQTT_ProcessLoop(). */
    PUBLISH,     /**< @brief Call MQTT_Publish(). */
    SUBSCRIBE,   /**< @brief Call MQTT_Subscribe(). */
    UNSUBSCRIBE, /**< @brief Call MQTT_Unsubscribe(). */
    PING,        /**< @brief Call MQTT_Ping(). */
    CONNECT,     /**< @brief Call MQTT_Connect(). */
    DISCONNECT,  /**< @brief Call MQTT_Disconnect(). */
    TERMINATE    /**< @brief Exit the command loop and stop processing commands. */
} CommandType_t;

/**
 * @brief The commands sent from the publish API to the MQTT agent.
 *
 * @note The structure used to pass information from the public facing API into the
 * agent task. */
struct Command
{
    CommandType_t commandType;
    void * pArgs;
    CommandCallback_t pCommandCompleteCallback;
    CommandContext_t * pCmdContext;
};
=======
#if 0

/**
 * @brief An element in the list of subscriptions maintained by the agent.
 *
 * @note The agent allows multiple tasks to subscribe to the same topic.
 * In this case, another element is added to the subscription list, differing
 * in the intended publish callback.
 */
typedef struct subscriptionElement
{
    IncomingPublishCallback_t pIncomingPublishCallback;
    void * pIncomingPublishCallbackContext;
    uint16_t filterStringLength;
    char pSubscriptionFilterString[ MQTT_AGENT_MAX_SUBSCRIPTION_FILTER_LENGTH ];
} SubscriptionElement_t;
#endif
>>>>>>> 12cbcfd9

/*-----------------------------------------------------------*/

/**
 * @brief Track an operation by adding it to a list, indicating it is anticipating
 * an acknowledgment.
 *
 * @param[in] pAgentContext Agent context for the MQTT connection.
 * @param[in] packetId Packet ID of pending ack.
 * @param[in] pCommand Pointer to command that is expecting an ack.
 *
 * @return `true` if the operation was added; else `false`
 */
static bool addAwaitingOperation( MQTTAgentContext_t * pAgentContext,
                                  uint16_t packetId,
                                  Command_t * pCommand );

/**
 * @brief Retrieve an operation from the list of pending acks, and optionally
 * remove it from the list.
 *
 * @param[in] pAgentContext Agent context for the MQTT connection.
 * @param[in] packetId Packet ID of incoming ack.
 * @param[in] remove Flag indicating if the operation should be removed from the list.
 *
 * @return Stored information about the operation awaiting the ack.
 */
static AckInfo_t getAwaitingOperation( MQTTAgentContext_t * pAgentContext,
                                       uint16_t incomingPacketId,
                                       bool remove );

/**
 * @brief Populate the parameters of a #Command_t
 *
 * @param[in] commandType Type of command.  For example, publish or subscribe.
 * @param[in] pMqttAgentContext Pointer to MQTT context to use for command.
 * @param[in] pMqttInfoParam Pointer to MQTTPublishInfo_t or MQTTSubscribeInfo_t.
 * @param[in] commandCompleteCallback Callback for when command completes.
 * @param[in] pCommandCompleteCallbackContext Context and necessary structs for command.
 * @param[out] pCommand Pointer to initialized command.
 *
 * @return `MQTTSuccess` if all necessary fields for the command are passed,
 * else an enumerated error code.
 */
static MQTTStatus_t createCommand( CommandType_t commandType,
                                   MQTTAgentContext_t * pMqttAgentContext,
                                   void * pMqttInfoParam,
                                   CommandCallback_t commandCompleteCallback,
                                   CommandContext_t * pCommandCompleteCallbackContext,
                                   Command_t * pCommand );

/**
 * @brief Add a command to the global command queue.
 *
 * @param[in] pQueue Queue to which to add command.
 * @param[in] pCommand Pointer to command to copy to queue.
 * @param[in] blockTimeMs The maximum amount of time to milliseconds to wait in the
 * Blocked state (so not consuming any CPU time) for the command to be posted to the
 * queue should the queue already be full.
 *
 * @return MQTTSuccess if the command was added to the queue, else an enumerated
 * error code.
 */
static MQTTStatus_t addCommandToQueue( AgentQueue_t * pQueue,
                                       Command_t * pCommand,
                                       uint32_t blockTimeMs );

/**
 * @brief Process a #Command_t.
 *
 * @note This agent does not check existing subscriptions before sending a
 * SUBSCRIBE or UNSUBSCRIBE packet. If a subscription already exists, then
 * a SUBSCRIBE packet will be sent anyway, and if multiple tasks are subscribed
 * to a topic filter, then they will all be unsubscribed after an UNSUBSCRIBE.
 *
 * @param[in] pMqttAgentContext Agent context for MQTT connection.
 * @param[in] pCommand Pointer to command to process.
 *
 * @return status of MQTT library API call.
 */
static MQTTStatus_t processCommand( MQTTAgentContext_t * pMqttAgentContext,
                                    Command_t * pCommand );

/**
 * @brief Dispatch incoming publishes and acks to their various handler functions.
 *
 * @param[in] pMqttContext MQTT Context
 * @param[in] pPacketInfo Pointer to incoming packet.
 * @param[in] pDeserializedInfo Pointer to deserialized information from
 * the incoming packet.
 */
static void mqttEventCallback( MQTTContext_t * pMqttContext,
                               MQTTPacketInfo_t * pPacketInfo,
                               MQTTDeserializedInfo_t * pDeserializedInfo );

/**
 * @brief Add or delete subscription information from a SUBACK or UNSUBACK.
 *
 * @param[in] pAgentContext Agent context for the MQTT connection.
 * @param[in] pPacketInfo Pointer to incoming packet.
 * @param[in] pDeserializedInfo Pointer to deserialized information from
 * the incoming packet.
 * @param[in] pAckInfo Pointer to stored information for the original subscribe
 * or unsubscribe operation resulting in the received packet.
 * @param[in] packetType The type of the incoming packet, either SUBACK or UNSUBACK.
 */
static void handleSubscriptionAcks( MQTTAgentContext_t * pAgentContext,
                                    MQTTPacketInfo_t * pPacketInfo,
                                    MQTTDeserializedInfo_t * pDeserializedInfo,
                                    AckInfo_t * pAckInfo,
                                    uint8_t packetType );

/**
 * @brief Retrieve a pointer to an agent context given an MQTT context.
 *
 * @param[in] pMQTTContext MQTT Context to search for.
 *
 * @return Pointer to agent context, or NULL.
 */
static MQTTAgentContext_t * getAgentFromMQTTContext( MQTTContext_t * pMQTTContext );

/**
 * @brief Helper function for creating a command and adding it to the command
 * queue.
 *
 * @param[in] commandType Type of command.
 * @param[in] pMqttAgentContext Handle of the MQTT connection to use.
 * @param[in] pCommandCompleteCallbackContext Context and necessary structs for command.
 * @param[in] cmdCompleteCallback Callback for when command completes.
 * @param[in] pMqttInfoParam Pointer to MQTTPublishInfo_t or MQTTSubscribeInfo_t.
 * @param[in] blockTimeMs Maximum amount of time in milliseconds to wait (in the
 * Blocked state, so not consuming any CPU time) for the command to be posted to the
 * MQTT agent should the MQTT agent's event queue be full.
 *
 * @return MQTTSuccess if the command was posted to the MQTT agent's event queue.
 * Otherwise an enumerated error code.
 */
static MQTTStatus_t createAndAddCommand( CommandType_t commandType,
                                         MQTTAgentContext_t * pMqttAgentContext,
                                         void * pMqttInfoParam,
                                         CommandCallback_t cmdCompleteCallback,
                                         CommandContext_t * pCommandCompleteCallbackContext,
                                         uint32_t blockTimeMs );

/**
 * @brief Called before accepting any PUBLISH or SUBSCRIBE messages to check
 * there is space in the pending ACK list for the outgoing PUBLISH or SUBSCRIBE.
 *
 * @note Because the MQTT agent is inherently multi threaded, and this function
 * is called from the context of the application task and not the MQTT agent
 * task, this function can only return a best effort result.  It can definitely
 * say if there is space for a new pending ACK when the function is called, but
 * the case of space being exhausted when the agent executes a command that
 * results in an ACK must still be handled.
 *
 * @param[in] pAgentContext Pointer to the context for the MQTT connection to
 * which the PUBLISH or SUBSCRIBE message is to be sent.
 *
 * @return true if there is space in that MQTT connection's ACK list, otherwise
 * false;
 */
static bool isSpaceInPendingAckList( MQTTAgentContext_t * pAgentContext );
/*-----------------------------------------------------------*/

/**
 * @brief Flag that is set to true in the application callback to let the agent know
 * that calling MQTT_ProcessLoop() resulted in events on the connected socket.  If
 * the flag gets set to true then MQTT_ProcessLoop() is called again as there may be
 * more received data waiting to be processed.
 */
static bool packetProcessedDuringLoop = false;

/*-----------------------------------------------------------*/

static bool isSpaceInPendingAckList( MQTTAgentContext_t * pAgentContext )
{
    AckInfo_t * pendingAcks;
    bool spaceFound = false;
    size_t i;

    if( pAgentContext != NULL )
    {
        pendingAcks = pAgentContext->pPendingAcks;

        /* Are there any open slots? */
        for( i = 0; i < MQTT_AGENT_MAX_OUTSTANDING_ACKS; i++ )
        {
            /* If the packetId is MQTT_PACKET_ID_INVALID then the array space is
             * not in use. */
            if( pendingAcks[ i ].packetId == MQTT_PACKET_ID_INVALID )
            {
                spaceFound = true;
                break;
            }
        }
    }

    return spaceFound;
}

/*-----------------------------------------------------------*/

static bool addAwaitingOperation( MQTTAgentContext_t * pAgentContext,
                                  uint16_t packetId,
                                  Command_t * pCommand )
{
    size_t i = 0;
    bool ackAdded = false;
    AckInfo_t * pendingAcks = pAgentContext->pPendingAcks;

    /* Look for an unused space in the array of message IDs that are still waiting to
     * be acknowledged. */
    for( i = 0; i < MQTT_AGENT_MAX_OUTSTANDING_ACKS; i++ )
    {
        /* If the packetId is MQTT_PACKET_ID_INVALID then the array space is not in
         * use. */
        if( pendingAcks[ i ].packetId == MQTT_PACKET_ID_INVALID )
        {
            pendingAcks[ i ].packetId = packetId;
            pendingAcks[ i ].pOriginalCommand = pCommand;
            ackAdded = true;
            break;
        }
    }

    return ackAdded;
}

/*-----------------------------------------------------------*/

static AckInfo_t getAwaitingOperation( MQTTAgentContext_t * pAgentContext,
                                       uint16_t incomingPacketId,
                                       bool remove )
{
    size_t i = 0;
    AckInfo_t foundAck = { 0 };
    AckInfo_t * pendingAcks = pAgentContext->pPendingAcks;

    /* Look through the array of packet IDs that are still waiting to be acked to
     * find one with incomingPacketId. */
    for( i = 0; i < MQTT_AGENT_MAX_OUTSTANDING_ACKS; i++ )
    {
        if( pendingAcks[ i ].packetId == incomingPacketId )
        {
            foundAck = pendingAcks[ i ];

            if( remove )
            {
                pendingAcks[ i ].packetId = MQTT_PACKET_ID_INVALID;
            }

            break;
        }
    }

    if( foundAck.packetId == MQTT_PACKET_ID_INVALID )
    {
        LogError( ( "No ack found for packet id %u.\n", incomingPacketId ) );
    }

    return foundAck;
}

/*-----------------------------------------------------------*/

<<<<<<< HEAD
=======
#if 0

static bool addSubscription( MQTTAgentContext_t * pAgentContext,
                             const char * topicFilterString,
                             uint16_t topicFilterLength,
                             IncomingPublishCallback_t pIncomingPublishCallback,
                             void * pIncomingPublishCallbackContext )
{
    int32_t i = 0;
    size_t availableIndex = MQTT_AGENT_MAX_SIMULTANEOUS_SUBSCRIPTIONS;
    SubscriptionElement_t * pSubscriptions = pAgentContext->pSubscriptionList;
    bool ret = false;

    /* The topic filter length was checked when the SUBSCRIBE command was created. */
    assert( topicFilterLength < MQTT_AGENT_MAX_SUBSCRIPTION_FILTER_LENGTH );

    if( topicFilterLength < MQTT_AGENT_MAX_SUBSCRIPTION_FILTER_LENGTH )
    {
        /* Start at end of array, so that we will insert at the first available index.
         * Scans backwards to find duplicates. */
        for( i = ( int32_t ) MQTT_AGENT_MAX_SIMULTANEOUS_SUBSCRIPTIONS - 1; i >= 0; i-- )
        {
            if( pSubscriptions[ i ].filterStringLength == 0 )
            {
                availableIndex = i;
            }
            else if( ( pSubscriptions[ i ].filterStringLength == topicFilterLength ) &&
                     ( strncmp( topicFilterString, pSubscriptions[ i ].pSubscriptionFilterString, topicFilterLength ) == 0 ) )
            {
                /* If a subscription already exists, don't do anything. */
                if( ( pSubscriptions[ i ].pIncomingPublishCallback == pIncomingPublishCallback ) &&
                    ( pSubscriptions[ i ].pIncomingPublishCallbackContext == pIncomingPublishCallbackContext ) )
                {
                    LogWarn( ( "Subscription already exists.\n" ) );
                    availableIndex = MQTT_AGENT_MAX_SIMULTANEOUS_SUBSCRIPTIONS;
                    ret = true;
                    break;
                }
            }
        }

        if( ( availableIndex < MQTT_AGENT_MAX_SIMULTANEOUS_SUBSCRIPTIONS ) && ( pIncomingPublishCallback != NULL ) )
        {
            pSubscriptions[ availableIndex ].filterStringLength = topicFilterLength;
            pSubscriptions[ availableIndex ].pIncomingPublishCallback = pIncomingPublishCallback;
            pSubscriptions[ availableIndex ].pIncomingPublishCallbackContext = pIncomingPublishCallbackContext;
            memcpy( pSubscriptions[ availableIndex ].pSubscriptionFilterString, topicFilterString, topicFilterLength );
            ret = true;
        }
    }

    return ret;
}

/*-----------------------------------------------------------*/

static void removeSubscription( MQTTAgentContext_t * pAgentContext,
                                const char * topicFilterString,
                                uint16_t topicFilterLength )
{
    size_t i = 0;
    SubscriptionElement_t * pSubscriptions = pAgentContext->pSubscriptionList;

    for( i = 0; i < MQTT_AGENT_MAX_SIMULTANEOUS_SUBSCRIPTIONS; i++ )
    {
        if( pSubscriptions[ i ].filterStringLength == topicFilterLength )
        {
            if( strncmp( pSubscriptions[ i ].pSubscriptionFilterString, topicFilterString, topicFilterLength ) == 0 )
            {
                memset( &( pSubscriptions[ i ] ), 0x00, sizeof( SubscriptionElement_t ) );
            }
        }
    }
}

#endif

/*-----------------------------------------------------------*/
>>>>>>> 12cbcfd9
/*_RB_ Requires refactoring to reduce complexity. */
static MQTTStatus_t createCommand( CommandType_t commandType,
                                   MQTTAgentContext_t * pMqttAgentContext,
                                   void * pMqttInfoParam,
                                   CommandCallback_t commandCompleteCallback,
                                   CommandContext_t * pCommandCompleteCallbackContext,
                                   Command_t * pCommand )
{
    bool isValid, isSpace = true;
    MQTTStatus_t statusReturn;
    MQTTSubscribeInfo_t * pSubscribeInfo;
    MQTTPublishInfo_t * pPublishInfo;
    size_t uxHeaderBytes;
    const size_t uxControlAndLengthBytes = ( size_t ) 4; /* Control, remaining length and length bytes. */

    memset( pCommand, 0x00, sizeof( Command_t ) );

    /* Determine if required parameters are present in context. */
    switch( commandType )
    {
        case SUBSCRIBE:
            /* This message type results in the broker returning an ACK.  The
             * agent maintains an array of outstanding ACK messages.  See if
             * the array contains space for another outstanding ack. */
            isSpace = isSpaceInPendingAckList( pMqttAgentContext );

            pSubscribeInfo = ( MQTTSubscribeInfo_t * ) pMqttInfoParam;
            isValid = ( pSubscribeInfo != NULL ) &&
                      ( pMqttAgentContext != NULL ) &&
                      ( isSpace == true );

            break;

        case UNSUBSCRIBE:
            /* This message type results in the broker returning an ACK.  The
             * agent maintains an array of outstanding ACK messages.  See if
             * the array contains space for another outstanding ack. */
            isSpace = isSpaceInPendingAckList( pMqttAgentContext );

            isValid = ( pMqttAgentContext != NULL ) &&
                      ( pMqttInfoParam != NULL ) &&
                      ( isSpace == true );
            break;

        case PUBLISH:
            pPublishInfo = ( MQTTPublishInfo_t * ) pMqttInfoParam;

            /* Calculate the space consumed by everything other than the
             * payload. */
            if( pPublishInfo == NULL )
            {
                isValid = false;
            }
            else
            {
                uxHeaderBytes = uxControlAndLengthBytes;
                uxHeaderBytes += pPublishInfo->topicNameLength;

                /* This message type results in the broker returning an ACK. The
                 * agent maintains an array of outstanding ACK messages.  See if
                 * the array contains space for another outstanding ack.  QoS0
                 * publish does not result in an ack so it doesn't matter if
                 * there is no space in the ACK array. */
                if( pPublishInfo->qos != MQTTQoS0 )
                {
                    isSpace = isSpaceInPendingAckList( pMqttAgentContext );
                }

                isValid = ( pMqttAgentContext != NULL ) &&
                          /* Will the message fit in the defined buffer? */
                          ( ( pPublishInfo->payloadLength + uxHeaderBytes ) < pMqttAgentContext->mqttContext.networkBuffer.size ) &&
                          ( isSpace == true );
            }
            break;

        case PROCESSLOOP:
        case PING:
        case CONNECT:
        case DISCONNECT:
            isValid = ( pMqttAgentContext != NULL );
            break;

        default:
            /* Other operations don't need the MQTT context. */
            isValid = true;
            break;
    }

    if( isValid )
    {

        pCommand->commandType = commandType;
        pCommand->pArgs = pMqttInfoParam;
        pCommand->pCmdContext = pCommandCompleteCallbackContext;
        pCommand->pCommandCompleteCallback = commandCompleteCallback;
    }

    /* Calculate here in case of a SUBSCRIBE. */
    statusReturn = ( isValid ) ? MQTTSuccess : MQTTBadParameter;

    if( ( statusReturn == MQTTBadParameter ) && ( isSpace == false ) )
    {
        /* The error was caused not by a bad parameter, but because there was
         * no room in the pending Ack list for the Ack response to an outgoing
         * PUBLISH or SUBSCRIBE message. */
        statusReturn = MQTTNoMemory;
    }

    return statusReturn;
}

/*-----------------------------------------------------------*/

static MQTTStatus_t addCommandToQueue( AgentQueue_t * pQueue,
                                       Command_t * pCommand,
                                       uint32_t blockTimeMs )
{
    MQTTStatus_t statusReturn = MQTTIllegalState;
    bool queueStatus;

    /* The application called an API function.  The API function was validated and
     * packed into a Command_t structure.  Now post a reference to the Command_t
     * structure to the MQTT agent for processing. */
    if( pQueue != NULL )
    {
        queueStatus = Agent_QueueSend( pQueue, &pCommand, blockTimeMs );

        statusReturn = ( queueStatus ) ? MQTTSuccess : MQTTSendFailed;
    }

    return statusReturn;
}

/*-----------------------------------------------------------*/

static MQTTStatus_t processCommand( MQTTAgentContext_t * pMqttAgentContext,
                                    Command_t * pCommand ) //_RB_ Break up into sub-functions.
{
    MQTTStatus_t operationStatus = MQTTSuccess;
    uint16_t packetId = MQTT_PACKET_ID_INVALID;
    bool addAckToList = false, ackAdded = false;
    MQTTPublishInfo_t * pPublishInfo;
    MQTTSubscribeInfo_t * pSubscribeInfo;
    MQTTContext_t * pMQTTContext;
    bool runProcessLoops = true;
    const uint32_t processLoopTimeoutMs = 0;
    const size_t maxNewSubscriptionsInOneGo = ( size_t ) 1; /* The agent interface only allows one subscription command at a time. */
    MQTTAgentReturnInfo_t returnInfo = { 0 };

    assert( pMqttAgentContext != NULL );

    pMQTTContext = &( pMqttAgentContext->mqttContext );

    if( pCommand != NULL )
    {
        switch( pCommand->commandType )
        {
            case PUBLISH:
                pPublishInfo = ( MQTTPublishInfo_t * ) ( pCommand->pArgs );

                if( pPublishInfo->qos != MQTTQoS0 )
                {
                    packetId = MQTT_GetPacketId( pMQTTContext );
                }

                LogInfo( ( "Publishing message to %.*s.\n", ( int ) pPublishInfo->topicNameLength, pPublishInfo->pTopicName ) );
                operationStatus = MQTT_Publish( pMQTTContext, pPublishInfo, packetId );

                /* Add to pending ack list, or call callback if QoS 0. */
                addAckToList = ( pPublishInfo->qos != MQTTQoS0 ) && ( operationStatus == MQTTSuccess );

                break;

            case SUBSCRIBE:
            case UNSUBSCRIBE:
                pSubscribeInfo = ( MQTTSubscribeInfo_t * ) ( pCommand->pArgs );
                packetId = MQTT_GetPacketId( pMQTTContext );

                if( pCommand->commandType == SUBSCRIBE )
                {
                    /* Even if some subscriptions already exist in the subscription list,
                     * it is fine to send another subscription request. A valid use case
                     * for this is changing the maximum QoS of the subscription. */
                    operationStatus = MQTT_Subscribe( pMQTTContext,
                                                      pSubscribeInfo,
                                                      maxNewSubscriptionsInOneGo,
                                                      packetId );
                }
                else
                {
                    operationStatus = MQTT_Unsubscribe( pMQTTContext,
                                                        pSubscribeInfo,
                                                        maxNewSubscriptionsInOneGo,
                                                        packetId );
                }

                addAckToList = ( operationStatus == MQTTSuccess );
                break;

            case PING:
                operationStatus = MQTT_Ping( pMQTTContext );

                break;

            case CONNECT:
                MQTTAgentConnectArgs_t * pConnectArgs = ( MQTTAgentConnectArgs_t * ) ( pCommand->pArgs );
                operationStatus = MQTT_Connect( pMQTTContext,
                                                pConnectArgs->pConnectInfo,
                                                pConnectArgs->pWillInfo,
                                                pConnectArgs->timeoutMs,
                                                &( pConnectArgs->sessionPresent ) );
                break;

            case DISCONNECT:
                operationStatus = MQTT_Disconnect( pMQTTContext );
                runProcessLoops = false;

                break;

            case TERMINATE:
                LogInfo( ( "Terminating command loop.\n" ) );
                runProcessLoops = false;

            default:
                break;
        }

        if( addAckToList )
        {
            ackAdded = addAwaitingOperation( pMqttAgentContext, packetId, pCommand );

            /* Set the return status if no memory was available to store the operation
             * information. */
            if( !ackAdded )
            {
                LogError( ( "No memory to wait for acknowledgment for packet %u\n", packetId ) );

                /* All operations that can wait for acks (publish, subscribe,
                 * unsubscribe) require a context. */
                operationStatus = MQTTNoMemory;
            }
        }

        if( !ackAdded )
        {
            /* The command is complete, call the callback. */
            if( pCommand->pCommandCompleteCallback != NULL )
            {
                returnInfo.returnCode = operationStatus;
                pCommand->pCommandCompleteCallback( pCommand->pCmdContext, &returnInfo );
            }

            Agent_ReleaseCommand( pCommand );
        }
    }

    /* Don't run process loops if there was an error or disconnect. */
    runProcessLoops = ( operationStatus != MQTTSuccess ) ? false : runProcessLoops;

    /* Run the process loop if there were no errors and the MQTT connection
     * still exists. */
    if( runProcessLoops )
    {
        do
        {
            packetProcessedDuringLoop = false;

            if( ( operationStatus == MQTTSuccess ) &&
                ( pMQTTContext->connectStatus == MQTTConnected ) )
            {
                operationStatus = MQTT_ProcessLoop( pMQTTContext, processLoopTimeoutMs );
            }
        } while( packetProcessedDuringLoop );
    }

    return operationStatus;
}

/*-----------------------------------------------------------*/

static void handleSubscriptionAcks( MQTTAgentContext_t * pAgentContext,
                                    MQTTPacketInfo_t * pPacketInfo,
                                    MQTTDeserializedInfo_t * pDeserializedInfo,
                                    AckInfo_t * pAckInfo,
                                    uint8_t packetType )
{
    CommandContext_t * pAckContext = NULL;
    CommandCallback_t ackCallback = NULL;
    uint8_t * pSubackCodes = NULL;
    MQTTStatus_t subscriptionAddStatus = MQTTSuccess;
    MQTTAgentReturnInfo_t returnInfo = { 0 };

    assert( pAckInfo != NULL );

    pAckContext = pAckInfo->pOriginalCommand->pCmdContext;
    ackCallback = pAckInfo->pOriginalCommand->pCommandCompleteCallback;
    pSubackCodes = pPacketInfo->pRemainingData + 2U; /*_RB_ Where does 2 come from? */
    subscriptionAddStatus = pDeserializedInfo->deserializationResult;

    if( ackCallback != NULL )
    {
        returnInfo.returnCode = subscriptionAddStatus;
        returnInfo.pSubackCodes = pSubackCodes;
        ackCallback( pAckContext, &returnInfo );
    }

    Agent_ReleaseCommand( pAckInfo->pOriginalCommand ); //_RB_ Is this always the right place for this?
}

/*-----------------------------------------------------------*/

static MQTTAgentContext_t * getAgentFromMQTTContext( MQTTContext_t * pMQTTContext )
{
    MQTTAgentContext_t * ret = ( MQTTAgentContext_t * ) pMQTTContext;

    return ret;
}

/*-----------------------------------------------------------*/

static void mqttEventCallback( MQTTContext_t * pMqttContext,
                               MQTTPacketInfo_t * pPacketInfo,
                               MQTTDeserializedInfo_t * pDeserializedInfo )
{
    AckInfo_t ackInfo;
    uint16_t packetIdentifier = pDeserializedInfo->packetIdentifier;
    CommandCallback_t ackCallback = NULL;
    MQTTAgentContext_t * pAgentContext;
    MQTTAgentReturnInfo_t returnInfo = { 0 };
    const uint8_t upperNibble = ( uint8_t ) 0xF0;

    assert( pMqttContext != NULL );
    assert( pPacketInfo != NULL );

    pAgentContext = getAgentFromMQTTContext( pMqttContext );

    /* This callback executes from within MQTT_ProcessLoop().  Setting this flag
     * indicates that the callback executed so the caller of MQTT_ProcessLoop() knows
     * it should call it again as there may be more data to process. */
    packetProcessedDuringLoop = true;

    /* Handle incoming publish. The lower 4 bits of the publish packet type is used
     * for the dup, QoS, and retain flags. Hence masking out the lower bits to check
     * if the packet is publish. */
    if( ( pPacketInfo->type & upperNibble ) == MQTT_PACKET_TYPE_PUBLISH )
    {
        pAgentContext->pIncomingCallback( pAgentContext, packetIdentifier, pDeserializedInfo->pPublishInfo );
    }
    else
    {
        /* Handle other packets. */
        switch( pPacketInfo->type )
        {
            case MQTT_PACKET_TYPE_PUBACK:
            case MQTT_PACKET_TYPE_PUBCOMP:
                ackInfo = getAwaitingOperation( pAgentContext, packetIdentifier, true );

                if( ackInfo.packetId == packetIdentifier )
                {
                    ackCallback = ackInfo.pOriginalCommand->pCommandCompleteCallback;

                    if( ackCallback != NULL )
                    {
                        returnInfo.returnCode = pDeserializedInfo->deserializationResult;
                        ackCallback( ackInfo.pOriginalCommand->pCmdContext,
                                     &returnInfo );
                    }
                }

                Agent_ReleaseCommand( ackInfo.pOriginalCommand ); //_RB_ Is this always the right place for this?
                break;

            case MQTT_PACKET_TYPE_SUBACK:
            case MQTT_PACKET_TYPE_UNSUBACK:
                ackInfo = getAwaitingOperation( pAgentContext, packetIdentifier, true );

                if( ackInfo.packetId == packetIdentifier )
                {
                    handleSubscriptionAcks( pAgentContext,
                                            pPacketInfo,
                                            pDeserializedInfo,
                                            &ackInfo,
                                            pPacketInfo->type );
                }
                else
                {
                    LogError( ( "No subscription or unsubscribe operation found matching packet id %u.\n", packetIdentifier ) );
                }

                break;

            /* Nothing to do for these packets since they don't indicate command completion. */
            case MQTT_PACKET_TYPE_PUBREC:
            case MQTT_PACKET_TYPE_PUBREL:
                break;

            case MQTT_PACKET_TYPE_PINGRESP:

                /* Nothing to be done from application as library handles
                 * PINGRESP with the use of MQTT_ProcessLoop API function. */
                LogWarn( ( "PINGRESP should not be handled by the application "
                           "callback when using MQTT_ProcessLoop.\n" ) );
                break;

            /* Any other packet type is invalid. */
            default:
                LogError( ( "Unknown packet type received:(%02x).\n",
                            pPacketInfo->type ) );
        }
    }
}

/*-----------------------------------------------------------*/

static MQTTStatus_t createAndAddCommand( CommandType_t commandType,
                                         MQTTAgentContext_t * pMqttAgentContext,
                                         void * pMqttInfoParam,
                                         CommandCallback_t commandCompleteCallback,
                                         CommandContext_t * pCommandCompleteCallbackContext,
                                         uint32_t blockTimeMs )
{
    MQTTStatus_t statusReturn = MQTTSuccess;
    Command_t * pCommand;

    /* If the packet ID is zero then the MQTT context has not been initialised as 0
     * is the initial value but not a valid packet ID. */
    if( pMqttAgentContext->mqttContext.nextPacketId != 0 )
    {
        pCommand = Agent_GetCommand( blockTimeMs );

        if( pCommand != NULL )
        {
            statusReturn = createCommand( commandType,
                                          pMqttAgentContext,
                                          pMqttInfoParam,
                                          commandCompleteCallback,
                                          pCommandCompleteCallbackContext,
                                          pCommand );

            if( statusReturn == MQTTSuccess )
            {
                statusReturn = addCommandToQueue( pMqttAgentContext->commandQueue, pCommand, blockTimeMs );
            }

            if( statusReturn != MQTTSuccess )
            {
                /* Could not send the command to the queue so release the command
                 * structure again. */
                Agent_ReleaseCommand( pCommand );
            }
        }
        else
        {
            /* Ran out of Command_t structures - pool is empty. */
            statusReturn = MQTTNoMemory;
        }
    }

    return statusReturn;
}

/*-----------------------------------------------------------*/

MQTTStatus_t MQTTAgent_Init( MQTTAgentContext_t * pMqttAgentContext,
                             AgentQueue_t * pAgentQueue,
                             MQTTFixedBuffer_t * pNetworkBuffer,
                             TransportInterface_t * pTransportInterface,
                             MQTTGetCurrentTimeFunc_t getCurrentTimeMs,
                             IncomingPublishCallback_t incomingCallback,
                             void * pIncomingPacketContext )
{
    MQTTStatus_t returnStatus;

    if( ( pMqttAgentContext == NULL ) ||
        ( pAgentQueue == NULL ) ||
        ( pTransportInterface == NULL ) ||
        ( getCurrentTimeMs == NULL ) )
    {
        returnStatus = MQTTBadParameter;
    }
    else
    {
        memset( pMqttAgentContext, 0x00, sizeof( MQTTAgentContext_t ) );

        returnStatus = MQTT_Init( &( pMqttAgentContext->mqttContext ),
                                  pTransportInterface,
                                  getCurrentTimeMs,
                                  mqttEventCallback,
                                  pNetworkBuffer );

        if( returnStatus == MQTTSuccess )
        {
            pMqttAgentContext->pIncomingCallback = incomingCallback;
            pMqttAgentContext->pIncomingCallbackContext = pIncomingPacketContext;
            pMqttAgentContext->commandQueue = pAgentQueue;
        }
    }

    return returnStatus;
}

/*-----------------------------------------------------------*/

MQTTStatus_t MQTTAgent_CommandLoop( MQTTAgentContext_t * pMqttAgentContext )
{
    Command_t * pCommand;
    MQTTStatus_t operationStatus = MQTTSuccess;
    CommandType_t currentCommandType = NONE;

    /* The command queue should have been created before this task gets created. */
    assert( pMqttAgentContext->commandQueue );

    if( pMqttAgentContext == NULL )
    {
        operationStatus = MQTTBadParameter;
    }

    /* Loop until an error or we receive a terminate command. */
    while( operationStatus == MQTTSuccess )
    {
        /* Wait for the next command, if any. */
        pCommand = NULL;
        ( void ) Agent_QueueReceive( pMqttAgentContext->commandQueue, &( pCommand ), MQTT_AGENT_MAX_EVENT_QUEUE_WAIT_TIME );
        /* Set the command type in case the command is released while processing. */
        currentCommandType = ( pCommand ) ? pCommand->commandType : NONE;
        operationStatus = processCommand( pMqttAgentContext, pCommand );

        /* Return the current MQTT context on disconnect or error. */
        if( ( currentCommandType == DISCONNECT ) || ( operationStatus != MQTTSuccess ) )
        {
            if( operationStatus != MQTTSuccess )
            {
                LogError( ( "MQTT operation failed with status %s\n",
                            MQTT_Status_strerror( operationStatus ) ) );
            }
            break;
        }

        /* Terminate the loop if we receive the termination command. */
        if( currentCommandType == TERMINATE )
        {
            break;
        }
    }

    return operationStatus;
}

/*-----------------------------------------------------------*/

MQTTStatus_t MQTTAgent_ResumeSession( MQTTAgentContext_t * pMqttAgentContext,
                                      bool sessionPresent ) /*_RB_ Need to test this function. */
{
    MQTTStatus_t statusResult = MQTTSuccess;
    MQTTContext_t * pMqttContext;
    MQTTAgentContext_t * pAgentContext;
    AckInfo_t * pendingAcks;
    MQTTPublishInfo_t * originalPublish = NULL;

    /* If the packet ID is zero then the MQTT context has not been initialised as 0
     * is the initial value but not a valid packet ID. */
    if( ( pMqttAgentContext != NULL ) && ( pMqttAgentContext->mqttContext.nextPacketId != 0 ) )
    {
        pMqttContext = &( pMqttAgentContext->mqttContext );
        pAgentContext = pMqttAgentContext;
        pendingAcks = pAgentContext->pPendingAcks;

        /* Resend publishes if session is present. NOTE: It's possible that some
         * of the operations that were in progress during the network interruption
         * were subscribes. In that case, we would want to mark those operations
         * as completing with error and remove them from the list of operations, so
         * that the calling task can try subscribing again. */
        if( sessionPresent )
        {
            MQTTStateCursor_t cursor = MQTT_STATE_CURSOR_INITIALIZER;
            uint16_t packetId = MQTT_PACKET_ID_INVALID;
            AckInfo_t foundAck;

            packetId = MQTT_PublishToResend( pMqttContext, &cursor );

            while( packetId != MQTT_PACKET_ID_INVALID )
            {
                /* Retrieve the operation but do not remove it from the list. */
                foundAck = getAwaitingOperation( pMqttAgentContext, packetId, false );

                if( foundAck.packetId == packetId )
                {
                    /* Set the DUP flag. */
                    originalPublish = ( MQTTPublishInfo_t * ) ( foundAck.pOriginalCommand->pArgs );
                    originalPublish->dup = true;
                    statusResult = MQTT_Publish( pMqttContext, originalPublish, packetId );

                    if( statusResult != MQTTSuccess )
                    {
                        LogError( ( "Error in resending publishes. Error code=%s\n", MQTT_Status_strerror( statusResult ) ) );
                        break;
                    }
                }

                packetId = MQTT_PublishToResend( pMqttContext, &cursor );
            }
        }

        /* If we wanted to resume a session but none existed with the broker, we
         * should mark all in progress operations as errors so that the tasks that
         * created them can try again. Also, we will resubscribe to the filters in
         * the subscription list, so tasks do not unexpectedly lose their subscriptions. */
        else
        {
            size_t i = 0;
            MQTTAgentReturnInfo_t returnInfo = { 0 };
            returnInfo.returnCode = MQTTBadResponse;

            /* We have a clean session, so clear all operations pending acknowledgments. */
            for( i = 0; i < MQTT_AGENT_MAX_OUTSTANDING_ACKS; i++ )
            {
                if( pendingAcks[ i ].packetId != MQTT_PACKET_ID_INVALID )
                {
                    if( pendingAcks[ i ].pOriginalCommand->pCommandCompleteCallback != NULL )
                    {
                        /* Bad response to indicate network error. */
                        pendingAcks[ i ].pOriginalCommand->pCommandCompleteCallback( pendingAcks[ i ].pOriginalCommand->pCmdContext, &returnInfo );
                    }

                    /* Now remove it from the list. */
                    getAwaitingOperation( pMqttAgentContext, pendingAcks[ i ].packetId, true );
                }
            }

#if 0
            size_t j = 0;
            SubscriptionElement_t * pSubscriptions;

            /* Resubscribe by sending each subscription in a new packet. It's
             * possible there may be repeated subscriptions in the list. This is
             * fine, since clients are able to subscribe to a topic with an
             * existing subscription. */
            for( i = 0; i < MQTT_AGENT_MAX_SIMULTANEOUS_SUBSCRIPTIONS; i++ )
            {
                /* Set the resubscribe status to an error. It should be updated in the callback. */
                resubscribeStatuses[ i ] = MQTTIllegalState;

                if( pSubscriptions[ i ].filterStringLength != 0 )
                {
                    pResendSubscription.pTopicFilter = pSubscriptions[ i ].pSubscriptionFilterString;
                    pResendSubscription.topicFilterLength = pSubscriptions[ i ].filterStringLength;

                    /* We don't know what the original QoS was, so we use QoS 1 since that is the
                    * maximum allowed by AWS IoT, and any QoS 0 publishes will still be QoS 0. */
                    pResendSubscription.qos = MQTTQoS1;

                    /* We cannot add the command to the queue since the command loop
                     * should not be running during a reconnect. */
                    statusResult = createCommand( SUBSCRIBE, pMqttAgentContext, &pResendSubscription, resubscribeCallback, NULL, &xResubscribeCommand );

                    /* NOTE!! Since every iteration of the loop uses the same command struct,
                     * the subscribe info WILL be overwritten, and the call to addSubscription()
                     * may use a different topic filter than the one corresponding to the SUBACK.
                     * However, this is acceptable for our use case, as
                     *
                     * 1. The broker will have received the correct topic filter in the SUBSCRIBE packet.
                     *
                     * 2. addSubscription() will not change the subscription list, since
                     *    pIncomingPublishCallback is set to NULL. The only functionality
                     *    we require for the resubscription is that resubscribeCallback()
                     *    is invoked. 
                     */
                    statusResult = processCommand( pMqttAgentContext, &xResubscribeCommand );
                    j++; /* Keep count of how many subscribes we have sent. */
                }
            }

            /* Resubscribe if needed. */
            if( ( j > 0 ) && ( statusResult == MQTTSuccess ) )
            {
                /* We expect to receive 'j' number of SUBACKs. */
                for( i = 0; i < j; i++ )
                {
                    /* If subscribe was processed but suback was not received, run the process loop. */
                    if( resubscribeStatuses[ i ] != MQTTSuccess )
                    {
                        statusResult = MQTT_ProcessLoop( pMqttContext, MQTT_AGENT_MAX_EVENT_QUEUE_WAIT_TIME );
                    }

                    statusResult = ( statusResult == MQTTSuccess ) ? resubscribeStatuses[ i ] : statusResult;

                    if( statusResult != MQTTSuccess )
                    {
                        LogError( ( "Resubscribe failed with result %s", MQTT_Status_strerror( statusResult ) ) );
                        break;
                    }
                }
            }

            LogInfo( ( "Resubscribe complete with result %s.", MQTT_Status_strerror( statusResult ) ) );
#endif
        }
    }
    else
    {
        statusResult = MQTTIllegalState;
    }

    return statusResult;
}

/*-----------------------------------------------------------*/

MQTTStatus_t MQTTAgent_Subscribe( MQTTAgentContext_t * pMqttAgentContext,
                                  MQTTAgentSubscribeArgs_t * pSubscriptionArgs,
                                  CommandInfo_t * pCommandInfo )
{
    MQTTStatus_t statusReturn;

    statusReturn = createAndAddCommand( SUBSCRIBE,                      /* commandType */
                                        pMqttAgentContext,              /* mqttContextHandle */
                                        pSubscriptionArgs,              /* pMqttInfoParam */
                                        pCommandInfo->cmdCompleteCallback,        /* commandCompleteCallback */
                                        pCommandInfo->pCmdCompleteCallbackContext, /* pCommandCompleteCallbackContext */
                                        pCommandInfo->blockTimeMs );
    return statusReturn;
}

/*-----------------------------------------------------------*/

MQTTStatus_t MQTTAgent_Unsubscribe( MQTTAgentContext_t * pMqttAgentContext,
                                    MQTTAgentSubscribeArgs_t * pSubscriptionArgs,
                                    CommandInfo_t * pCommandInfo )
{
    MQTTStatus_t statusReturn;

    statusReturn = createAndAddCommand( UNSUBSCRIBE,                     /* commandType */
                                        pMqttAgentContext,               /* mqttContextHandle */
                                        pSubscriptionArgs,               /* pMqttInfoParam */
                                        pCommandInfo->cmdCompleteCallback,             /* commandCompleteCallback */
                                        pCommandInfo->pCmdCompleteCallbackContext, /* pCommandCompleteCallbackContext */
                                        pCommandInfo->blockTimeMs );

    return statusReturn;
}

/*-----------------------------------------------------------*/

MQTTStatus_t MQTTAgent_Publish( MQTTAgentContext_t * pMqttAgentContext,
                                MQTTPublishInfo_t * pPublishInfo,
                                CommandInfo_t * pCommandInfo )
{
    MQTTStatus_t statusReturn;

    statusReturn = createAndAddCommand( PUBLISH,                        /* commandType */
                                        pMqttAgentContext,              /* mqttContextHandle */
                                        pPublishInfo,                   /* pMqttInfoParam */
                                        pCommandInfo->cmdCompleteCallback,        /* commandCompleteCallback */
                                        pCommandInfo->pCmdCompleteCallbackContext, /* pCommandCompleteCallbackContext */
                                        pCommandInfo->blockTimeMs );

    return statusReturn;
}

/*-----------------------------------------------------------*/

MQTTStatus_t MQTTAgent_TriggerProcessLoop( MQTTAgentContext_t * pMqttAgentContext,
                                           uint32_t blockTimeMs )
{
    MQTTStatus_t statusReturn;

    statusReturn = createAndAddCommand( PROCESSLOOP,       /* commandType */
                                        pMqttAgentContext, /* mqttContextHandle */
                                        NULL,              /* pMqttInfoParam */
                                        NULL,              /* commandCompleteCallback */
                                        NULL,              /* pCommandCompleteCallbackContext */
                                        blockTimeMs );

    return statusReturn;
}

/*-----------------------------------------------------------*/

MQTTStatus_t MQTTAgent_Connect( MQTTAgentContext_t * pMqttAgentContext,
                                MQTTAgentConnectArgs_t * pConnectArgs,
                                CommandInfo_t * pCommandInfo )
{
    MQTTStatus_t statusReturn;
    statusReturn = createAndAddCommand( CONNECT,
                                        pMqttAgentContext,
                                        pConnectArgs,
                                        pCommandInfo->cmdCompleteCallback,
                                        pCommandInfo->pCmdCompleteCallbackContext,
                                        pCommandInfo->blockTimeMs );

    return statusReturn;
}

/*-----------------------------------------------------------*/

MQTTStatus_t MQTTAgent_Disconnect( MQTTAgentContext_t * pMqttAgentContext,
                                   CommandInfo_t * pCommandInfo )
{
    MQTTStatus_t statusReturn;

    statusReturn = createAndAddCommand( DISCONNECT,                        /* commandType */
                                        pMqttAgentContext,              /* mqttContextHandle */
                                        NULL,                   /* pMqttInfoParam */
                                        pCommandInfo->cmdCompleteCallback,        /* commandCompleteCallback */
                                        pCommandInfo->pCmdCompleteCallbackContext, /* pCommandCompleteCallbackContext */
                                        pCommandInfo->blockTimeMs );

    return statusReturn;
}

/*-----------------------------------------------------------*/

MQTTStatus_t MQTTAgent_Ping( MQTTAgentContext_t * pMqttAgentContext,
                             CommandInfo_t * pCommandInfo )
{
    MQTTStatus_t statusReturn;

    statusReturn = createAndAddCommand( PING,                        /* commandType */
                                        pMqttAgentContext,              /* mqttContextHandle */
                                        NULL,                   /* pMqttInfoParam */
                                        pCommandInfo->cmdCompleteCallback,        /* commandCompleteCallback */
                                        pCommandInfo->pCmdCompleteCallbackContext, /* pCommandCompleteCallbackContext */
                                        pCommandInfo->blockTimeMs );

    return statusReturn;
}

/*-----------------------------------------------------------*/

MQTTStatus_t MQTTAgent_Terminate( MQTTAgentContext_t * pMqttAgentContext,
                                  CommandInfo_t * pCommandInfo )
{
    MQTTStatus_t statusReturn = MQTTSuccess;

    statusReturn = createAndAddCommand( TERMINATE,
                                        pMqttAgentContext,
                                        NULL,
                                        pCommandInfo->cmdCompleteCallback,
                                        pCommandInfo->pCmdCompleteCallbackContext,
                                        pCommandInfo->blockTimeMs );

    return statusReturn;
}

/*-----------------------------------------------------------*/<|MERGE_RESOLUTION|>--- conflicted
+++ resolved
@@ -51,57 +51,6 @@
 /* MQTT agent include. */
 #include "freertos_mqtt_agent.h"
 #include "agent_command_pool.h"
-
-/*-----------------------------------------------------------*/
-
-<<<<<<< HEAD
-/**
- * @brief A type of command for interacting with the MQTT API.
- */
-typedef enum CommandType
-{
-    NONE = 0,    /**< @brief No command received.  Must be zero (its memset() value). */
-    PROCESSLOOP, /**< @brief Call MQTT_ProcessLoop(). */
-    PUBLISH,     /**< @brief Call MQTT_Publish(). */
-    SUBSCRIBE,   /**< @brief Call MQTT_Subscribe(). */
-    UNSUBSCRIBE, /**< @brief Call MQTT_Unsubscribe(). */
-    PING,        /**< @brief Call MQTT_Ping(). */
-    CONNECT,     /**< @brief Call MQTT_Connect(). */
-    DISCONNECT,  /**< @brief Call MQTT_Disconnect(). */
-    TERMINATE    /**< @brief Exit the command loop and stop processing commands. */
-} CommandType_t;
-
-/**
- * @brief The commands sent from the publish API to the MQTT agent.
- *
- * @note The structure used to pass information from the public facing API into the
- * agent task. */
-struct Command
-{
-    CommandType_t commandType;
-    void * pArgs;
-    CommandCallback_t pCommandCompleteCallback;
-    CommandContext_t * pCmdContext;
-};
-=======
-#if 0
-
-/**
- * @brief An element in the list of subscriptions maintained by the agent.
- *
- * @note The agent allows multiple tasks to subscribe to the same topic.
- * In this case, another element is added to the subscription list, differing
- * in the intended publish callback.
- */
-typedef struct subscriptionElement
-{
-    IncomingPublishCallback_t pIncomingPublishCallback;
-    void * pIncomingPublishCallbackContext;
-    uint16_t filterStringLength;
-    char pSubscriptionFilterString[ MQTT_AGENT_MAX_SUBSCRIPTION_FILTER_LENGTH ];
-} SubscriptionElement_t;
-#endif
->>>>>>> 12cbcfd9
 
 /*-----------------------------------------------------------*/
 
@@ -367,87 +316,6 @@
 
 /*-----------------------------------------------------------*/
 
-<<<<<<< HEAD
-=======
-#if 0
-
-static bool addSubscription( MQTTAgentContext_t * pAgentContext,
-                             const char * topicFilterString,
-                             uint16_t topicFilterLength,
-                             IncomingPublishCallback_t pIncomingPublishCallback,
-                             void * pIncomingPublishCallbackContext )
-{
-    int32_t i = 0;
-    size_t availableIndex = MQTT_AGENT_MAX_SIMULTANEOUS_SUBSCRIPTIONS;
-    SubscriptionElement_t * pSubscriptions = pAgentContext->pSubscriptionList;
-    bool ret = false;
-
-    /* The topic filter length was checked when the SUBSCRIBE command was created. */
-    assert( topicFilterLength < MQTT_AGENT_MAX_SUBSCRIPTION_FILTER_LENGTH );
-
-    if( topicFilterLength < MQTT_AGENT_MAX_SUBSCRIPTION_FILTER_LENGTH )
-    {
-        /* Start at end of array, so that we will insert at the first available index.
-         * Scans backwards to find duplicates. */
-        for( i = ( int32_t ) MQTT_AGENT_MAX_SIMULTANEOUS_SUBSCRIPTIONS - 1; i >= 0; i-- )
-        {
-            if( pSubscriptions[ i ].filterStringLength == 0 )
-            {
-                availableIndex = i;
-            }
-            else if( ( pSubscriptions[ i ].filterStringLength == topicFilterLength ) &&
-                     ( strncmp( topicFilterString, pSubscriptions[ i ].pSubscriptionFilterString, topicFilterLength ) == 0 ) )
-            {
-                /* If a subscription already exists, don't do anything. */
-                if( ( pSubscriptions[ i ].pIncomingPublishCallback == pIncomingPublishCallback ) &&
-                    ( pSubscriptions[ i ].pIncomingPublishCallbackContext == pIncomingPublishCallbackContext ) )
-                {
-                    LogWarn( ( "Subscription already exists.\n" ) );
-                    availableIndex = MQTT_AGENT_MAX_SIMULTANEOUS_SUBSCRIPTIONS;
-                    ret = true;
-                    break;
-                }
-            }
-        }
-
-        if( ( availableIndex < MQTT_AGENT_MAX_SIMULTANEOUS_SUBSCRIPTIONS ) && ( pIncomingPublishCallback != NULL ) )
-        {
-            pSubscriptions[ availableIndex ].filterStringLength = topicFilterLength;
-            pSubscriptions[ availableIndex ].pIncomingPublishCallback = pIncomingPublishCallback;
-            pSubscriptions[ availableIndex ].pIncomingPublishCallbackContext = pIncomingPublishCallbackContext;
-            memcpy( pSubscriptions[ availableIndex ].pSubscriptionFilterString, topicFilterString, topicFilterLength );
-            ret = true;
-        }
-    }
-
-    return ret;
-}
-
-/*-----------------------------------------------------------*/
-
-static void removeSubscription( MQTTAgentContext_t * pAgentContext,
-                                const char * topicFilterString,
-                                uint16_t topicFilterLength )
-{
-    size_t i = 0;
-    SubscriptionElement_t * pSubscriptions = pAgentContext->pSubscriptionList;
-
-    for( i = 0; i < MQTT_AGENT_MAX_SIMULTANEOUS_SUBSCRIPTIONS; i++ )
-    {
-        if( pSubscriptions[ i ].filterStringLength == topicFilterLength )
-        {
-            if( strncmp( pSubscriptions[ i ].pSubscriptionFilterString, topicFilterString, topicFilterLength ) == 0 )
-            {
-                memset( &( pSubscriptions[ i ] ), 0x00, sizeof( SubscriptionElement_t ) );
-            }
-        }
-    }
-}
-
-#endif
-
-/*-----------------------------------------------------------*/
->>>>>>> 12cbcfd9
 /*_RB_ Requires refactoring to reduce complexity. */
 static MQTTStatus_t createCommand( CommandType_t commandType,
                                    MQTTAgentContext_t * pMqttAgentContext,
@@ -469,6 +337,7 @@
     switch( commandType )
     {
         case SUBSCRIBE:
+
             /* This message type results in the broker returning an ACK.  The
              * agent maintains an array of outstanding ACK messages.  See if
              * the array contains space for another outstanding ack. */
@@ -482,6 +351,7 @@
             break;
 
         case UNSUBSCRIBE:
+
             /* This message type results in the broker returning an ACK.  The
              * agent maintains an array of outstanding ACK messages.  See if
              * the array contains space for another outstanding ack. */
@@ -521,6 +391,7 @@
                           ( ( pPublishInfo->payloadLength + uxHeaderBytes ) < pMqttAgentContext->mqttContext.networkBuffer.size ) &&
                           ( isSpace == true );
             }
+
             break;
 
         case PROCESSLOOP:
@@ -538,7 +409,6 @@
 
     if( isValid )
     {
-
         pCommand->commandType = commandType;
         pCommand->pArgs = pMqttInfoParam;
         pCommand->pCmdContext = pCommandCompleteCallbackContext;
@@ -584,7 +454,7 @@
 /*-----------------------------------------------------------*/
 
 static MQTTStatus_t processCommand( MQTTAgentContext_t * pMqttAgentContext,
-                                    Command_t * pCommand ) //_RB_ Break up into sub-functions.
+                                    Command_t * pCommand ) /*_RB_ Break up into sub-functions. */
 {
     MQTTStatus_t operationStatus = MQTTSuccess;
     uint16_t packetId = MQTT_PACKET_ID_INVALID;
@@ -754,7 +624,7 @@
         ackCallback( pAckContext, &returnInfo );
     }
 
-    Agent_ReleaseCommand( pAckInfo->pOriginalCommand ); //_RB_ Is this always the right place for this?
+    Agent_ReleaseCommand( pAckInfo->pOriginalCommand ); /*_RB_ Is this always the right place for this? */
 }
 
 /*-----------------------------------------------------------*/
@@ -817,7 +687,7 @@
                     }
                 }
 
-                Agent_ReleaseCommand( ackInfo.pOriginalCommand ); //_RB_ Is this always the right place for this?
+                Agent_ReleaseCommand( ackInfo.pOriginalCommand ); /*_RB_ Is this always the right place for this? */
                 break;
 
             case MQTT_PACKET_TYPE_SUBACK:
@@ -983,6 +853,7 @@
                 LogError( ( "MQTT operation failed with status %s\n",
                             MQTT_Status_strerror( operationStatus ) ) );
             }
+
             break;
         }
 
@@ -1077,73 +948,72 @@
                 }
             }
 
-#if 0
-            size_t j = 0;
-            SubscriptionElement_t * pSubscriptions;
-
-            /* Resubscribe by sending each subscription in a new packet. It's
-             * possible there may be repeated subscriptions in the list. This is
-             * fine, since clients are able to subscribe to a topic with an
-             * existing subscription. */
-            for( i = 0; i < MQTT_AGENT_MAX_SIMULTANEOUS_SUBSCRIPTIONS; i++ )
-            {
-                /* Set the resubscribe status to an error. It should be updated in the callback. */
-                resubscribeStatuses[ i ] = MQTTIllegalState;
-
-                if( pSubscriptions[ i ].filterStringLength != 0 )
+            #if 0
+                size_t j = 0;
+                SubscriptionElement_t * pSubscriptions;
+
+                /* Resubscribe by sending each subscription in a new packet. It's
+                 * possible there may be repeated subscriptions in the list. This is
+                 * fine, since clients are able to subscribe to a topic with an
+                 * existing subscription. */
+                for( i = 0; i < MQTT_AGENT_MAX_SIMULTANEOUS_SUBSCRIPTIONS; i++ )
                 {
-                    pResendSubscription.pTopicFilter = pSubscriptions[ i ].pSubscriptionFilterString;
-                    pResendSubscription.topicFilterLength = pSubscriptions[ i ].filterStringLength;
-
-                    /* We don't know what the original QoS was, so we use QoS 1 since that is the
-                    * maximum allowed by AWS IoT, and any QoS 0 publishes will still be QoS 0. */
-                    pResendSubscription.qos = MQTTQoS1;
-
-                    /* We cannot add the command to the queue since the command loop
-                     * should not be running during a reconnect. */
-                    statusResult = createCommand( SUBSCRIBE, pMqttAgentContext, &pResendSubscription, resubscribeCallback, NULL, &xResubscribeCommand );
-
-                    /* NOTE!! Since every iteration of the loop uses the same command struct,
-                     * the subscribe info WILL be overwritten, and the call to addSubscription()
-                     * may use a different topic filter than the one corresponding to the SUBACK.
-                     * However, this is acceptable for our use case, as
-                     *
-                     * 1. The broker will have received the correct topic filter in the SUBSCRIBE packet.
-                     *
-                     * 2. addSubscription() will not change the subscription list, since
-                     *    pIncomingPublishCallback is set to NULL. The only functionality
-                     *    we require for the resubscription is that resubscribeCallback()
-                     *    is invoked. 
-                     */
-                    statusResult = processCommand( pMqttAgentContext, &xResubscribeCommand );
-                    j++; /* Keep count of how many subscribes we have sent. */
-                }
-            }
-
-            /* Resubscribe if needed. */
-            if( ( j > 0 ) && ( statusResult == MQTTSuccess ) )
-            {
-                /* We expect to receive 'j' number of SUBACKs. */
-                for( i = 0; i < j; i++ )
-                {
-                    /* If subscribe was processed but suback was not received, run the process loop. */
-                    if( resubscribeStatuses[ i ] != MQTTSuccess )
+                    /* Set the resubscribe status to an error. It should be updated in the callback. */
+                    resubscribeStatuses[ i ] = MQTTIllegalState;
+
+                    if( pSubscriptions[ i ].filterStringLength != 0 )
                     {
-                        statusResult = MQTT_ProcessLoop( pMqttContext, MQTT_AGENT_MAX_EVENT_QUEUE_WAIT_TIME );
-                    }
-
-                    statusResult = ( statusResult == MQTTSuccess ) ? resubscribeStatuses[ i ] : statusResult;
-
-                    if( statusResult != MQTTSuccess )
-                    {
-                        LogError( ( "Resubscribe failed with result %s", MQTT_Status_strerror( statusResult ) ) );
-                        break;
+                        pResendSubscription.pTopicFilter = pSubscriptions[ i ].pSubscriptionFilterString;
+                        pResendSubscription.topicFilterLength = pSubscriptions[ i ].filterStringLength;
+
+                        /* We don't know what the original QoS was, so we use QoS 1 since that is the
+                        * maximum allowed by AWS IoT, and any QoS 0 publishes will still be QoS 0. */
+                        pResendSubscription.qos = MQTTQoS1;
+
+                        /* We cannot add the command to the queue since the command loop
+                         * should not be running during a reconnect. */
+                        statusResult = createCommand( SUBSCRIBE, pMqttAgentContext, &pResendSubscription, resubscribeCallback, NULL, &xResubscribeCommand );
+
+                        /* NOTE!! Since every iteration of the loop uses the same command struct,
+                         * the subscribe info WILL be overwritten, and the call to addSubscription()
+                         * may use a different topic filter than the one corresponding to the SUBACK.
+                         * However, this is acceptable for our use case, as
+                         *
+                         * 1. The broker will have received the correct topic filter in the SUBSCRIBE packet.
+                         *
+                         * 2. addSubscription() will not change the subscription list, since
+                         *    pIncomingPublishCallback is set to NULL. The only functionality
+                         *    we require for the resubscription is that resubscribeCallback()
+                         *    is invoked.
+                         */
+                        statusResult = processCommand( pMqttAgentContext, &xResubscribeCommand );
+                        j++; /* Keep count of how many subscribes we have sent. */
                     }
                 }
-            }
-
-            LogInfo( ( "Resubscribe complete with result %s.", MQTT_Status_strerror( statusResult ) ) );
-#endif
+
+                /* Resubscribe if needed. */
+                if( ( j > 0 ) && ( statusResult == MQTTSuccess ) )
+                {
+                    /* We expect to receive 'j' number of SUBACKs. */
+                    for( i = 0; i < j; i++ )
+                    {
+                        /* If subscribe was processed but suback was not received, run the process loop. */
+                        if( resubscribeStatuses[ i ] != MQTTSuccess )
+                        {
+                            statusResult = MQTT_ProcessLoop( pMqttContext, MQTT_AGENT_MAX_EVENT_QUEUE_WAIT_TIME );
+                        }
+
+                        statusResult = ( statusResult == MQTTSuccess ) ? resubscribeStatuses[ i ] : statusResult;
+
+                        if( statusResult != MQTTSuccess )
+                        {
+                            LogError( ( "Resubscribe failed with result %s", MQTT_Status_strerror( statusResult ) ) );
+                            break;
+                        }
+                    }
+                }
+                LogInfo( ( "Resubscribe complete with result %s.", MQTT_Status_strerror( statusResult ) ) );
+            #endif /* if 0 */
         }
     }
     else
@@ -1162,10 +1032,10 @@
 {
     MQTTStatus_t statusReturn;
 
-    statusReturn = createAndAddCommand( SUBSCRIBE,                      /* commandType */
-                                        pMqttAgentContext,              /* mqttContextHandle */
-                                        pSubscriptionArgs,              /* pMqttInfoParam */
-                                        pCommandInfo->cmdCompleteCallback,        /* commandCompleteCallback */
+    statusReturn = createAndAddCommand( SUBSCRIBE,                                 /* commandType */
+                                        pMqttAgentContext,                         /* mqttContextHandle */
+                                        pSubscriptionArgs,                         /* pMqttInfoParam */
+                                        pCommandInfo->cmdCompleteCallback,         /* commandCompleteCallback */
                                         pCommandInfo->pCmdCompleteCallbackContext, /* pCommandCompleteCallbackContext */
                                         pCommandInfo->blockTimeMs );
     return statusReturn;
@@ -1179,10 +1049,10 @@
 {
     MQTTStatus_t statusReturn;
 
-    statusReturn = createAndAddCommand( UNSUBSCRIBE,                     /* commandType */
-                                        pMqttAgentContext,               /* mqttContextHandle */
-                                        pSubscriptionArgs,               /* pMqttInfoParam */
-                                        pCommandInfo->cmdCompleteCallback,             /* commandCompleteCallback */
+    statusReturn = createAndAddCommand( UNSUBSCRIBE,                               /* commandType */
+                                        pMqttAgentContext,                         /* mqttContextHandle */
+                                        pSubscriptionArgs,                         /* pMqttInfoParam */
+                                        pCommandInfo->cmdCompleteCallback,         /* commandCompleteCallback */
                                         pCommandInfo->pCmdCompleteCallbackContext, /* pCommandCompleteCallbackContext */
                                         pCommandInfo->blockTimeMs );
 
@@ -1197,10 +1067,10 @@
 {
     MQTTStatus_t statusReturn;
 
-    statusReturn = createAndAddCommand( PUBLISH,                        /* commandType */
-                                        pMqttAgentContext,              /* mqttContextHandle */
-                                        pPublishInfo,                   /* pMqttInfoParam */
-                                        pCommandInfo->cmdCompleteCallback,        /* commandCompleteCallback */
+    statusReturn = createAndAddCommand( PUBLISH,                                   /* commandType */
+                                        pMqttAgentContext,                         /* mqttContextHandle */
+                                        pPublishInfo,                              /* pMqttInfoParam */
+                                        pCommandInfo->cmdCompleteCallback,         /* commandCompleteCallback */
                                         pCommandInfo->pCmdCompleteCallbackContext, /* pCommandCompleteCallbackContext */
                                         pCommandInfo->blockTimeMs );
 
@@ -1231,6 +1101,7 @@
                                 CommandInfo_t * pCommandInfo )
 {
     MQTTStatus_t statusReturn;
+
     statusReturn = createAndAddCommand( CONNECT,
                                         pMqttAgentContext,
                                         pConnectArgs,
@@ -1248,10 +1119,10 @@
 {
     MQTTStatus_t statusReturn;
 
-    statusReturn = createAndAddCommand( DISCONNECT,                        /* commandType */
-                                        pMqttAgentContext,              /* mqttContextHandle */
-                                        NULL,                   /* pMqttInfoParam */
-                                        pCommandInfo->cmdCompleteCallback,        /* commandCompleteCallback */
+    statusReturn = createAndAddCommand( DISCONNECT,                                /* commandType */
+                                        pMqttAgentContext,                         /* mqttContextHandle */
+                                        NULL,                                      /* pMqttInfoParam */
+                                        pCommandInfo->cmdCompleteCallback,         /* commandCompleteCallback */
                                         pCommandInfo->pCmdCompleteCallbackContext, /* pCommandCompleteCallbackContext */
                                         pCommandInfo->blockTimeMs );
 
@@ -1265,10 +1136,10 @@
 {
     MQTTStatus_t statusReturn;
 
-    statusReturn = createAndAddCommand( PING,                        /* commandType */
-                                        pMqttAgentContext,              /* mqttContextHandle */
-                                        NULL,                   /* pMqttInfoParam */
-                                        pCommandInfo->cmdCompleteCallback,        /* commandCompleteCallback */
+    statusReturn = createAndAddCommand( PING,                                      /* commandType */
+                                        pMqttAgentContext,                         /* mqttContextHandle */
+                                        NULL,                                      /* pMqttInfoParam */
+                                        pCommandInfo->cmdCompleteCallback,         /* commandCompleteCallback */
                                         pCommandInfo->pCmdCompleteCallbackContext, /* pCommandCompleteCallbackContext */
                                         pCommandInfo->blockTimeMs );
 
