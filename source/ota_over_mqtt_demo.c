--- conflicted
+++ resolved
@@ -27,14 +27,6 @@
  * @file ota_over_mqtt_demo.c
  * @brief Over The Air Update demo using coreMQTT Agent.
  *
-<<<<<<< HEAD
- * The example shows how to perform an OTA update using OTA agent and the
- * coreMQTT agent.  The example creates the OTA agent task and then spins in
- * its own task publishing OTA statistics periodically within a configured
- * interval.  The OTA agent MQTT handlers are implemented using MQTT agent APIs,
- * which allows OTA application to be run concurrently with other MQTT
- * application tasks.  See https://freertos.org/mqtt/mqtt-agent-demo.html
-=======
  * The file demonstrates how to perform Over The Air update using OTA agent and coreMQTT
  * library. It creates an OTA agent task which manages the OTA firmware update
  * for the device. The example also provides implementations to subscribe, publish,
@@ -43,7 +35,9 @@
  * broker connection with other tasks. OTA agent invokes the callback implementations to
  * publish job related control information, as well as receive chunks
  * of pre-signed firmware image from the MQTT broker.
->>>>>>> 89d30c5f
+ 
+ * See https://freertos.org/mqtt/mqtt-agent-demo.html
+ * See https://freertos.org/ota/ota-mqtt-agent-demo.html
  */
 
 /* Standard includes. */
@@ -150,8 +144,8 @@
  * rejected in self test phase.
  */
 #define APP_VERSION_MAJOR                  0
-#define APP_VERSION_MINOR                  1
-#define APP_VERSION_BUILD                  1
+#define APP_VERSION_MINOR                  9
+#define APP_VERSION_BUILD                  2
 
 /**
  * @brief Function used by OTA agent to publish control messages to the MQTT broker.
